#
# q: What is this ?
# a: A specfile for building RPM packages of current collectd releases, for
#    RHEL/CentOS versions 5, 6 and 7. By default all the plugins which are
#    buildable based on the libraries available in the distribution + the
#    EPEL repository, will be built. Plugins depending on external libs will
#    be packaged in separate RPMs.
#
# q: And how can I do that ?
# a: By following these instructions, using mock:
#
# - install and configure mock (https://fedoraproject.org/wiki/Projects/Mock)
#
# - enable the EPEL repository (http://dl.fedoraproject.org/pub/epel/) in the
#   configuration files for your target systems (/etc/mock/*.cfg).
#
# - fetch the desired collectd release file from https://collectd.org/files/
#   and save it in your ~/rpmbuild/SOURCES/ directory (or build your own out of
#   the git repository: ./build.sh && ./configure && make-dist-bz2)
#
# - copy this file in your ~/rpmbuild/SPECS/ directory. Make sure the
#   "Version:" tag matches the version from the tarball.
#
# - build the SRPM first:
#   mock -r centos-6-x86_64 --buildsrpm --spec ~/rpmbuild/SPECS/collectd.spec \
#     --sources ~/rpmbuild/SOURCES/
#
# - then build the RPMs:
#   mock -r centos-6-x86_64 --no-clean --rebuild \
#     /var/lib/mock/centos-6-x86_64/result/collectd-X.Y.Z-NN.src.rpm
#
# - you can also optionally enable/disable plugins which are disabled/enabled
#   by default:
#   mock -r centos-6-x86_64 --no-clean --without=java --with=oracle --rebuild \
#     /var/lib/mock/centos-6-x86_64/result/collectd-X.Y.Z-NN.src.rpm
#

%global _hardened_build 1
%{?perl_default_filter}

# plugins enabled by default
%define with_aggregation 0%{!?_without_aggregation:1}
%define with_amqp 0%{!?_without_amqp:1}
%define with_apache 0%{!?_without_apache:1}
%define with_apcups 0%{!?_without_apcups:1}
%define with_ascent 0%{!?_without_ascent:1}
%define with_battery 0%{!?_without_battery:1}
%define with_bind 0%{!?_without_bind:1}
%define with_ceph 0%{!?_without_ceph:1}
%define with_cgroups 0%{!?_without_cgroups:1}
%define with_chrony 0%{!?_without_chrony:1}
%define with_conntrack 0%{!?_without_conntrack:1}
%define with_contextswitch 0%{!?_without_contextswitch:1}
%define with_cpu 0%{!?_without_cpu:1}
%define with_cpufreq 0%{!?_without_cpufreq:1}
%define with_cpusleep 0%{!?_without_cpusleep:1}
%define with_csv 0%{!?_without_csv:1}
%define with_curl 0%{!?_without_curl:1}
%define with_curl_json 0%{!?_without_curl_json:1}
%define with_curl_xml 0%{!?_without_curl_xml:1}
%define with_dbi 0%{!?_without_dbi:1}
%define with_df 0%{!?_without_df:1}
%define with_disk 0%{!?_without_disk:1}
%define with_dns 0%{!?_without_dns:1}
%define with_drbd 0%{!?_without_drbd:1}
%define with_email 0%{!?_without_email:1}
%define with_entropy 0%{!?_without_entropy:1}
%define with_ethstat 0%{!?_without_ethstat:1}
%define with_exec 0%{!?_without_exec:1}
%define with_fhcount 0%{!?_without_fhcount:1}
%define with_filecount 0%{!?_without_filecount:1}
%define with_fscache 0%{!?_without_fscache:1}
%define with_gmond 0%{!?_without_gmond:1}
%define with_gps 0%{!?_without_gps:1}
%define with_hddtemp 0%{!?_without_hddtemp:1}
%define with_hugepages 0%{!?_without_hugepages:1}
%define with_interface 0%{!?_without_interface:1}
%define with_ipc 0%{!?_without_ipc:1}
%define with_ipmi 0%{!?_without_ipmi:1}
%define with_iptables 0%{!?_without_iptables:1}
%define with_ipvs 0%{!?_without_ipvs:1}
%define with_irq 0%{!?_without_irq:1}
%define with_java 0%{!?_without_java:1}
%define with_load 0%{!?_without_load:1}
%define with_log_logstash 0%{!?_without_log_logstash:1}
%define with_logfile 0%{!?_without_logfile:1}
%define with_lua 0%{!?_without_lua:1}
%define with_lvm 0%{!?_without_lvm:1}
%define with_madwifi 0%{!?_without_madwifi:1}
%define with_mbmon 0%{!?_without_mbmon:1}
%define with_mcelog 0%{!?_without_mcelog:1}
%define with_md 0%{!?_without_md:1}
%define with_memcachec 0%{!?_without_memcachec:1}
%define with_memcached 0%{!?_without_memcached:1}
%define with_memory 0%{!?_without_memory:1}
%define with_modbus 0%{!?_without_modbus:1}
%define with_mqtt 0%{!?_without_mqtt:1}
%define with_multimeter 0%{!?_without_multimeter:1}
%define with_mysql 0%{!?_without_mysql:1}
%define with_netlink 0%{!?_without_netlink:1}
%define with_network 0%{!?_without_network:1}
%define with_nfs 0%{!?_without_nfs:1}
%define with_nginx 0%{!?_without_nginx:1}
%define with_notify_desktop 0%{!?_without_notify_desktop:1}
%define with_notify_email 0%{!?_without_notify_email:1}
%define with_notify_nagios 0%{!?_without_notify_nagios:1}
%define with_ntpd 0%{!?_without_ntpd:1}
%define with_numa 0%{!?_without_numa:1}
%define with_nut 0%{!?_without_nut:1}
%define with_olsrd 0%{!?_without_olsrd:1}
%define with_openldap 0%{!?_without_openldap:1}
%define with_openvpn 0%{!?_without_openvpn:1}
%define with_ovs_events 0%{!?_without_ovs_events:1}
%define with_perl 0%{!?_without_perl:1}
%define with_pinba 0%{!?_without_pinba:1}
%define with_ping 0%{!?_without_ping:1}
%define with_postgresql 0%{!?_without_postgresql:1}
%define with_powerdns 0%{!?_without_powerdns:1}
%define with_processes 0%{!?_without_processes:1}
%define with_protocols 0%{!?_without_protocols:1}
%define with_python 0%{!?_without_python:1}
%define with_redis 0%{!?_without_redis:1}
%define with_rrdcached 0%{!?_without_rrdcached:1}
%define with_rrdtool 0%{!?_without_rrdtool:1}
%define with_sensors 0%{!?_without_sensors:1}
%define with_serial 0%{!?_without_serial:1}
%define with_smart 0%{!?_without_smart:1}
%define with_snmp 0%{!?_without_snmp:1}
%define with_statsd 0%{!?_without_statsd:1}
%define with_swap 0%{!?_without_swap:1}
%define with_syslog 0%{!?_without_syslog:1}
%define with_table 0%{!?_without_table:1}
%define with_tail 0%{!?_without_tail:1}
%define with_tail_csv 0%{!?_without_tail_csv:1}
%define with_tcpconns 0%{!?_without_tcpconns:1}
%define with_teamspeak2 0%{!?_without_teamspeak2:1}
%define with_ted 0%{!?_without_ted:1}
%define with_thermal 0%{!?_without_thermal:1}
%define with_threshold 0%{!?_without_threshold:1}
%define with_turbostat 0%{!?_without_turbostat:1}
%define with_unixsock 0%{!?_without_unixsock:1}
%define with_uptime 0%{!?_without_uptime:1}
%define with_users 0%{!?_without_users:1}
%define with_uuid 0%{!?_without_uuid:1}
%define with_varnish 0%{!?_without_varnish:1}
%define with_virt 0%{!?_without_virt:1}
%define with_vmem 0%{!?_without_vmem:1}
%define with_vserver 0%{!?_without_vserver:1}
%define with_wireless 0%{!?_without_wireless:1}
%define with_write_graphite 0%{!?_without_write_graphite:1}
%define with_write_http 0%{!?_without_write_http:1}
%define with_write_log 0%{!?_without_write_log:1}
%define with_write_prometheus 0%{!?_without_write_prometheus:1}
%define with_write_redis 0%{!?_without_write_redis:1}
%define with_write_riemann 0%{!?_without_write_riemann:1}
%define with_write_sensu 0%{!?_without_write_sensu:1}
%define with_write_tsdb 0%{!?_without_write_tsdb:1}
%define with_xmms 0%{!?_without_xmms:0%{?_has_xmms}}
%define with_zfs_arc 0%{!?_without_zfs_arc:1}
%define with_zookeeper 0%{!?_without_zookeeper:1}

# Plugins not built by default because of dependencies on libraries not
# available in RHEL or EPEL:

# plugin apple_sensors disabled, requires a Mac
%define with_apple_sensors 0%{!?_without_apple_sensors:0}
# plugin aquaero disabled, requires a libaquaero5
%define with_aquaero 0%{!?_without_aquaero:0}
# plugin barometer disabled, requires a libi2c
%define with_barometer 0%{!?_without_barometer:0}
# plugin grpc disabled, requires protobuf-compiler >= 3.0
%define with_grpc 0%{!?_without_grpc:0}
# plugin dpdkstat disabled, requires libdpdk
%define with_dpdkstat 0%{!?_without_dpdkstat:0}
# plugin lpar disabled, requires AIX
%define with_lpar 0%{!?_without_lpar:0}
# plugin intel_rdt disabled, requires intel-cmt-cat
%define with_intel_rdt 0%{!?_without_intel_rdt:0}
# plugin mic disabled, requires Mic
%define with_mic 0%{!?_without_mic:0}
# plugin netapp disabled, requires libnetapp
%define with_netapp 0%{!?_without_netapp:0}
# plugin onewire disabled, requires libowfs
%define with_onewire 0%{!?_without_onewire:0}
# plugin oracle disabled, requires Oracle
%define with_oracle 0%{!?_without_oracle:0}
# plugin oracle disabled, requires BSD
%define with_pf 0%{!?_without_pf:0}
# plugin routeros disabled, requires librouteros
%define with_routeros 0%{!?_without_routeros:0}
# plugin sigrok disabled, requires libsigrok
%define with_sigrok 0%{!?_without_sigrok:0}
# plugin tape disabled, requires libkstat
%define with_tape 0%{!?_without_tape:0}
# plugin tokyotyrant disabled, requires tcrdb.h
%define with_tokyotyrant 0%{!?_without_tokyotyrant:0}
# plugin write_kafka disabled, requires librdkafka
%define with_write_kafka 0%{!?_without_write_kafka:0}
# plugin write_mongodb disabled, requires libmongoc
%define with_write_mongodb 0%{!?_without_write_mongodb:0}
# plugin xencpu disabled, requires xen-devel from non-default repo
%define with_xencpu 0%{!?_without_xencpu:0}
# plugin zone disabled, requires Solaris
%define with_zone 0%{!?_without_zone:0}

# Plugins not buildable on RHEL < 6
%if 0%{?rhel} && 0%{?rhel} < 6
%define with_ceph 0
%define with_curl_json 0
%define with_log_logstash 0
%define with_dns 0
%define with_ethstat 0
%define with_gmond 0
%define with_iptables 0
%define with_ipvs 0
%define with_lvm 0
%define with_modbus 0
%define with_netlink 0
%define with_redis 0
%define with_smart 0
%define with_turbostat 0
%define with_write_prometheus 0
%define with_write_redis 0
%define with_write_riemann 0
%endif

# Plugins not buildable on RHEL < 7
%if 0%{?rhel} && 0%{?rhel} < 7
%define with_cpusleep 0
%define with_gps 0
%define with_mqtt 0
%define with_ovs_events 0
%define with_redis 0
%define with_rrdcached 0
%define with_write_redis 0
%define with_write_riemann 0
%define with_xmms 0
%endif

Summary:	Statistics collection and monitoring daemon
Name:		collectd
<<<<<<< HEAD
Version:	5.7.0
Release:	4%{?dist}
=======
Version:	5.7.1
Release:	1%{?dist}
>>>>>>> f7e2d82c
URL:		https://collectd.org
Source:		https://collectd.org/files/%{name}-%{version}.tar.bz2
License:	GPLv2
Group:		System Environment/Daemons
BuildRoot:	%{_tmppath}/%{name}-%{version}-root
BuildRequires:	libgcrypt-devel, kernel-headers, libcap-devel, which
Vendor:		collectd development team <collectd@verplant.org>

%if 0%{?fedora} || 0%{?rhel} >= 7
%{?systemd_requires}
BuildRequires:		systemd
%else
Requires(post):		chkconfig
Requires(preun):	chkconfig, initscripts
Requires(postun):	initscripts
%endif

%description
collectd is a small daemon which collects system information periodically and
provides mechanisms to monitor and store the values in a variety of ways. It
is written in C for performance. Since the daemon doesn't need to start up
every time it wants to update the values it's very fast and easy on the
system. Also, the statistics are very fine grained since the files are updated
every 10 seconds by default.

%if %{with_amqp}
%package amqp
Summary:	AMQP plugin for collectd
Group:		System Environment/Daemons
Requires:	%{name}%{?_isa} = %{version}-%{release}
BuildRequires:	librabbitmq-devel
%description amqp
The AMQP plugin transmits or receives values collected by collectd via the
Advanced Message Queuing Protocol (AMQP).
%endif

%if %{with_apache}
%package apache
Summary:	Apache plugin for collectd
Group:		System Environment/Daemons
Requires:	%{name}%{?_isa} = %{version}-%{release}
BuildRequires:	curl-devel
%description apache
This plugin collects data provided by Apache's `mod_status'.
%endif

%if %{with_aquaero}
%package aquaero
Summary:	aquaero plugin for collectd
Group:		System Environment/Daemons
Requires:	%{name}%{?_isa} = %{version}-%{release}
%description aquaero
Various sensors in the Aquaero 5 watercooling board made by Aquacomputer.
%endif

%if %{with_ascent}
%package ascent
Summary:	Ascent plugin for collectd
Group:		System Environment/Daemons
Requires:	%{name}%{?_isa} = %{version}-%{release}
BuildRequires:	libxml2-devel, curl-devel
%description ascent
The Ascent plugin reads and parses the statistics page of Ascent, a free and
open-source server software for the game World of Warcraft by Blizzard
Entertainment.
%endif

%if %{with_barometer}
%package barometer
Summary:       barometer plugin for collectd
Group:         System Environment/Daemons
Requires:      %{name}%{?_isa} = %{version}-%{release}
%description barometer
Collects pressure and temperature from digital barometers.
%endif

%if %{with_bind}
%package bind
Summary:	Bind plugin for collectd
Group:		System Environment/Daemons
Requires:	%{name}%{?_isa} = %{version}-%{release}
BuildRequires:	libxml2-devel, curl-devel
%description bind
The BIND plugin retrieves this information that's encoded in XML and provided
via HTTP and submits the values to collectd.
%endif

%if %{with_ceph}
%package ceph
Summary:       Ceph plugin for collectd
Group:         System Environment/Daemons
Requires:      %{name}%{?_isa} = %{version}-%{release}
BuildRequires: yajl-devel
%description ceph
Ceph plugin for collectd
%endif

%if %{with_chrony}
%package chrony
Summary:       Chrony plugin for collectd
Group:         System Environment/Daemons
Requires:      %{name}%{?_isa} = %{version}-%{release}
%description chrony
Chrony plugin for collectd
%endif

%if %{with_curl}
%package curl
Summary:	Curl plugin for collectd
Group:		System Environment/Daemons
Requires:	%{name}%{?_isa} = %{version}-%{release}
BuildRequires:	curl-devel
%description curl
The cURL plugin uses libcurl to read files and then parses them according to
the configuration.
%endif

%if %{with_curl_json}
%package curl_json
Summary:	Curl_json plugin for collectd
Group:		System Environment/Daemons
Requires:	%{name}%{?_isa} = %{version}-%{release}
BuildRequires:	curl-devel, yajl-devel
%description curl_json
The cURL-JSON plugin queries JavaScript Object Notation (JSON) data using the
cURL library and parses it according to the user's configuration.
%endif

%if %{with_curl_xml}
%package curl_xml
Summary:	Curl_xml plugin for collectd
Group:		System Environment/Daemons
Requires:	%{name}%{?_isa} = %{version}-%{release}
BuildRequires:	curl-devel, libxml2-devel
%description curl_xml
The cURL-XML plugin reads files using libcurl and parses it as Extensible
Markup Language (XML).
%endif

%if %{with_dbi}
%package dbi
Summary:	DBI plugin for collectd
Group:		System Environment/Daemons
Requires:	%{name}%{?_isa} = %{version}-%{release}
BuildRequires:	libdbi-devel
%description dbi
The DBI plugin uses libdbi, a database abstraction library, to execute SQL
statements on a database and read back the result.
%endif

%if %{with_disk}
%package disk
Summary:	disk plugin for collectd
Group:		System Environment/Daemons
Requires:	%{name}%{?_isa} = %{version}-%{release}
%{?_has_libudev:BuildRequires:  libudev-devel}
%description disk
The "disk" plugin collects information about the usage of physical disks and
logical disks (partitions).
%endif

%if %{with_dns}
%package dns
Summary:	DNS plugin for collectd
Group:		System Environment/Daemons
Requires:	%{name}%{?_isa} = %{version}-%{release}, libpcap >= 1.0
BuildRequires:	libpcap-devel >= 1.0
%description dns
The DNS plugin has a similar functionality to dnstop: It uses libpcap to get a
copy of all traffic from/to port UDP/53 (that's the DNS port), interprets the
packets and collects statistics of your DNS traffic.
%endif

%if %{with_email}
%package email
Summary:	Email plugin for collectd
Group:		System Environment/Daemons
Requires:	%{name}%{?_isa} = %{version}-%{release}, spamassassin
%description email
This plugin collects data provided by spamassassin.
%endif

%if %{with_gmond}
%package gmond
Summary:	Gmond plugin for collectd
Group:		System Environment/Daemons
Requires:	%{name}%{?_isa} = %{version}-%{release}
BuildRequires:	ganglia-devel
%description gmond
The gmond plugin subscribes to a Multicast group to receive data from gmond,
the client daemon of the Ganglia project.
%endif

%if %{with_gps}
%package gps
Summary:	GPS plugin for collectd
Group:		System Environment/Daemons
Requires:	%{name}%{?_isa} = %{version}-%{release}
BuildRequires:	gpsd-devel
%description gps
This plugin monitor gps related data through gpsd.
%endif

%if %{with_grpc}
%package grpc
Summary:	GRPC plugin for collectd
Group:		System Environment/Daemons
Requires:	%{name}%{?_isa} = %{version}-%{release}
BuildRequires:	protobuf-compiler
%description grpc
This plugin embeds a gRPC server into Collectd.
%endif

%if %{with_hddtemp}
%package hddtemp
Summary:	Hddtemp plugin for collectd
Group:		System Environment/Daemons
Requires:	%{name}%{?_isa} = %{version}-%{release}, hddtemp
%description hddtemp
The HDDTemp plugin collects the temperature of hard disks. The temperatures are
provided via SMART and queried by the external hddtemp daemon.
%endif

%if %{with_intel_rdt}
%package intel_rdt
Summary:	Intel RDT plugin for collectd
Group:		System Environment/Daemons
Requires:	%{name}%{?_isa} = %{version}-%{release}
BuildRequires:	intel-cmt-cat
%description intel_rdt
The intel_rdt plugin collects information provided by monitoring features of
Intel Resource Director Technology (Intel(R) RDT).
%endif

%if %{with_ipmi}
%package ipmi
Summary:	IPMI plugin for collectd
Group:		System Environment/Daemons
Requires:	%{name}%{?_isa} = %{version}-%{release}
BuildRequires:	OpenIPMI-devel
%description ipmi
The IPMI plugin uses the OpenIPMI library to read hardware sensors from servers
using the Intelligent Platform Management Interface (IPMI).
%endif

%if %{with_iptables}
%package iptables
Summary:	IPtables plugin for collectd
Group:		System Environment/Daemons
Requires:	%{name}%{?_isa} = %{version}-%{release}
BuildRequires:	iptables-devel
%description iptables
The IPtables plugin can gather statistics from your ip_tables based packet
filter (aka. firewall) for both the IPv4 and the IPv6 protocol. It can collect
the byte- and packet-counters of selected rules and submit them to collectd.
%endif

%if %{with_java}
%package java
Summary:	Java plugin for collectd
Group:		System Environment/Daemons
Requires:	%{name}%{?_isa} = %{version}-%{release}
BuildRequires:	java-devel, jpackage-utils
Requires:	java, jpackage-utils
%description java
This plugin for collectd allows plugins to be written in Java and executed
in an embedded JVM.
%endif

%if %{with_log_logstash}
%package log_logstash
Summary:       log_logstash plugin for collectd
Group:         System Environment/Daemons
Requires:      %{name}%{?_isa} = %{version}-%{release}
BuildRequires: yajl-devel
%description log_logstash
This plugin logs in logstash JSON format
%endif

%if %{with_lua}
%package lua
Summary:	Lua plugin for collectd
Group:		System Environment/Daemons
Requires:	%{name}%{?_isa} = %{version}-%{release}
BuildRequires:	lua-devel
%description lua
The Lua plugin embeds a Lua interpreter into collectd and exposes the
application programming interface (API) to Lua scripts.
%endif

%if %{with_lvm}
%package lvm
Summary:	LVM plugin for collectd
Group:		System Environment/Daemons
Requires:	%{name}%{?_isa} = %{version}-%{release}
BuildRequires:	lvm2-devel
%description lvm
This plugin collects size of “Logical Volumes” (LV) and “Volume Groups” (VG)
of Linux' “Logical Volume Manager” (LVM).
%endif

%if %{with_mcelog}
%package mcelog
Summary:	Mcelog plugin for collectd
Group:		System Environment/Daemons
Requires:	%{name}%{?_isa} = %{version}-%{release}
%description mcelog
This plugin monitors machine check exceptions reported by mcelog and generates
appropriate notifications when machine check exceptions are detected.
%endif

%if %{with_memcachec}
%package memcachec
Summary:	Memcachec plugin for collectd
Group:		System Environment/Daemons
Requires:	%{name}%{?_isa} = %{version}-%{release}
BuildRequires:	libmemcached-devel
%description memcachec
The Memcachec plugin uses libmemcached to read statistics from a Memcached
instance. Note that another plugin, named `memcached', exists and does a
similar job, without requiring the installation of libmemcached.
%endif

%if %{with_mic}
%package mic
Summary:	mic plugin for collectd
Group:		System Environment/Daemons
Requires:	%{name}%{?_isa} = %{version}-%{release}
%description mic
The mic plugin collects CPU usage, memory usage, temperatures and power
consumption from Intel Many Integrated Core (MIC) CPUs.
%endif

%if %{with_modbus}
%package modbus
Summary:       modbus plugin for collectd
Group:         System Environment/Daemons
Requires:      %{name}%{?_isa} = %{version}-%{release}
BuildRequires:	libmodbus-devel
%description modbus
The modbus plugin collects values from Modbus/TCP enabled devices
%endif

%if %{with_mysql}
%package mysql
Summary:	MySQL plugin for collectd
Group:		System Environment/Daemons
Requires:	%{name}%{?_isa} = %{version}-%{release}
BuildRequires:	mysql-devel
%description mysql
MySQL querying plugin. This plugin provides data of issued commands, called
handlers and database traffic.
%endif

%if %{with_mqtt}
%package mqtt
Summary:	mqtt plugin for collectd
Group:		System Environment/Daemons
Requires:	%{name}%{?_isa} = %{version}-%{release}
BuildRequires:	mosquitto-devel
%description mqtt
The MQTT plugin publishes and subscribes to MQTT topics.
%endif

%if %{with_netlink}
%package netlink
Summary:	netlink plugin for collectd
Group:		System Environment/Daemons
Requires:	%{name}%{?_isa} = %{version}-%{release}
BuildRequires:	libmnl-devel, iproute-devel
%description netlink
The netlink plugin collects detailed network interface and routing statistics.
%endif

%if %{with_nginx}
%package nginx
Summary:	Nginx plugin for collectd
Group:		System Environment/Daemons
Requires:	%{name}%{?_isa} = %{version}-%{release}
BuildRequires:	curl-devel
%description nginx
This plugin gets data provided by nginx.
%endif

%if %{with_notify_desktop}
%package notify_desktop
Summary:	Notify_desktop plugin for collectd
Group:		System Environment/Daemons
Requires:	%{name}%{?_isa} = %{version}-%{release}
BuildRequires:	libnotify-devel, gtk2-devel
%description notify_desktop
The Notify Desktop plugin uses libnotify to display notifications to the user
via the desktop notification specification, i. e. on an X display.
%endif

%if %{with_notify_email}
%package notify_email
Summary:	Notify_email plugin for collectd
Group:		System Environment/Daemons
Requires:	%{name}%{?_isa} = %{version}-%{release}
BuildRequires:	libesmtp-devel
%description notify_email
The Notify Email plugin uses libESMTP to send notifications to a configured
email address.
%endif

%if %{with_nut}
%package nut
Summary:	Nut plugin for collectd
Group:		System Environment/Daemons
Requires:	%{name}%{?_isa} = %{version}-%{release}
BuildRequires:	nut-devel
%description nut
This plugin for collectd provides Network UPS Tools support.
%endif

%if %{with_openldap}
%package openldap
Summary:       Openldap plugin for collectd
Group:         System Environment/Daemons
Requires:      %{name}%{?_isa} = %{version}-%{release}
BuildRequires: openldap-devel
%description openldap
This plugin reads monitoring information from OpenLDAP's cn=Monitor subtree.
%endif

%if %{with_ovs_events}
%package ovs_events
Summary:       Open vSwitch events plugin for collectd
Group:         System Environment/Daemons
Requires:      %{name}%{?_isa} = %{version}-%{release}
BuildRequires: yajl-devel
%description ovs_events
This plugin monitors the link status of Open vSwitch (OVS) connected
interfaces, dispatches the values to collectd and sends notifications
whenever a link state change occurs in the OVS database.
%endif

%if %{with_perl}
%package perl
Summary:	Perl plugin for collectd
Group:		System Environment/Daemons
Requires:	%{name}%{?_isa} = %{version}-%{release}
Requires:	perl(:MODULE_COMPAT_%(eval "`%{__perl} -V:version`"; echo $version))
	%if 0%{?rhel} && 0%{?rhel} < 6
BuildRequires:	perl
	%else
BuildRequires:	perl-ExtUtils-Embed
	%endif
%description perl
The Perl plugin embeds a Perl interpreter into collectd and exposes the
application programming interface (API) to Perl-scripts.
%endif

%if %{with_pinba}
%package pinba
Summary:	Pinba plugin for collectd
Group:		System Environment/Daemons
Requires:	%{name}%{?_isa} = %{version}-%{release}
BuildRequires:	protobuf-c-devel
%description pinba
The Pinba plugin receives and dispatches timing values from Pinba, a profiling
extension for PHP.
%endif

%if %{with_ping}
%package ping
Summary:	Ping plugin for collectd
Group:		System Environment/Daemons
Requires:	%{name}%{?_isa} = %{version}-%{release}
BuildRequires:	liboping-devel
%description ping
The Ping plugin measures network latency using ICMP “echo requests”, usually
known as “ping”.
%endif

%if %{with_postgresql}
%package postgresql
Summary:	PostgreSQL plugin for collectd
Group:		System Environment/Daemons
Requires:	%{name}%{?_isa} = %{version}-%{release}
BuildRequires:	postgresql-devel
%description postgresql
The PostgreSQL plugin connects to and executes SQL statements on a PostgreSQL
database.
%endif

%if %{with_python}
%package python
Summary:	Python plugin for collectd
Group:		System Environment/Daemons
Requires:	%{name}%{?_isa} = %{version}-%{release}
	%if 0%{?rhel} && 0%{?rhel} < 6
BuildRequires: python26-devel
	%else
BuildRequires: python-devel
	%endif
%description python
The Python plugin embeds a Python interpreter into collectd and exposes the
application programming interface (API) to Python-scripts.
%endif

%if %{with_redis}
%package redis
Summary:	Redis plugin for collectd
Group:		System Environment/Daemons
Requires:	%{name}%{?_isa} = %{version}-%{release}
BuildRequires:	hiredis-devel
%description redis
The Redis plugin connects to one or more instances of Redis, a key-value store,
and collects usage information using the hiredis library.
%endif

%if %{with_rrdcached}
%package rrdcached
Summary:        RRDCached plugin for collectd
Group:          System Environment/Daemons
Requires:       %{name}%{?_isa} = %{version}-%{release}, rrdtool >= 1.4
BuildRequires:  rrdtool-devel
%description rrdcached
The RRDCacheD plugin connects to the “RRD caching daemon”, rrdcached and
submits updates for RRD files to that daemon.
%endif

%if %{with_rrdtool}
%package rrdtool
Summary:	RRDtool plugin for collectd
Group:		System Environment/Daemons
Requires:	%{name}%{?_isa} = %{version}-%{release}
BuildRequires:	rrdtool-devel
%description rrdtool
The RRDtool plugin writes values to RRD-files using librrd.
%endif

%if %{with_sensors}
%package sensors
Summary:	Sensors plugin for collectd
Group:		System Environment/Daemons
Requires:	%{name}%{?_isa} = %{version}-%{release}
BuildRequires:	lm_sensors-devel
%description sensors
This plugin for collectd provides querying of sensors supported by lm_sensors.
%endif

%if %{with_sigrok}
%package sigrok
Summary:	sigrok plugin for collectd
Group:		System Environment/Daemons
Requires:	%{name}%{?_isa} = %{version}-%{release}
%description sigrok
Uses libsigrok as a backend, allowing any sigrok-supported device to have its
measurements fed to collectd. This includes multimeters, sound level meters,
thermometers, and much more.
%endif

%if %{with_smart}
%package smart
Summary:       SMART plugin for collectd
Group:         System Environment/Daemons
Requires:      %{name}%{?_isa} = %{version}-%{release}
BuildRequires: libatasmart-devel
%description smart
Collect SMART statistics, notably load cycle count, temperature and bad
sectors.
%endif

%if %{with_snmp}
%package snmp
Summary:	SNMP plugin for collectd
Group:		System Environment/Daemons
Requires:	%{name}%{?_isa} = %{version}-%{release}
BuildRequires:	net-snmp-devel
%description snmp
This plugin for collectd allows querying of network equipment using SNMP.
%endif

%if %{with_varnish}
%package varnish
Summary:	Varnish plugin for collectd
Group:		System Environment/Daemons
Requires:	%{name}%{?_isa} = %{version}-%{release}
BuildRequires:	varnish-libs-devel
%description varnish
The Varnish plugin collects information about Varnish, an HTTP accelerator.
%endif

%if %{with_virt}
%package virt
Summary:	Virt plugin for collectd
Group:		System Environment/Daemons
Requires:	%{name}%{?_isa} = %{version}-%{release}
BuildRequires:	libvirt-devel
%description virt
This plugin collects information from virtualized guests.
%endif

%if %{with_write_http}
%package write_http
Summary:	Write-HTTP plugin for collectd
Group:		System Environment/Daemons
Requires:	%{name}%{?_isa} = %{version}-%{release}
BuildRequires:	curl-devel
%description write_http
The Write-HTTP plugin sends the values collected by collectd to a web-server
using HTTP POST requests.
%endif

%if %{with_write_kafka}
%package write_kafka
Summary:       Write-kafka plugin for collectd
Group:         System Environment/Daemons
Requires:      %{name}%{?_isa} = %{version}-%{release}
BuildRequires: librdkafka-devel
%description write_kafka
The write_kafka plugin sends values to kafka, a distributed messaging system.
%endif

%if %{with_write_prometheus}
%package write_prometheus
Summary:	Write-prometheus plugin for collectd
Group:		System Environment/Daemons
Requires:	%{name}%{?_isa} = %{version}-%{release}
BuildRequires:	libmicrohttpd-devel
%description write_prometheus
The Write Prometheus plugin exposes collected values using an embedded HTTP
server, turning the collectd daemon into a Prometheus exporter.
%endif

%if %{with_write_redis}
%package write_redis
Summary:	Write-Redis plugin for collectd
Group:		System Environment/Daemons
Requires:	%{name}%{?_isa} = %{version}-%{release}
BuildRequires:	hiredis-devel
%description write_redis
The Write Redis plugin stores values in Redis, a “data structures server”.
%endif

%if %{with_write_riemann}
%package write_riemann
Summary:	riemann plugin for collectd
Group:		System Environment/Daemons
Requires:	%{name}%{?_isa} = %{version}-%{release}
BuildRequires:	riemann-c-client-devel >= 1.6
%description write_riemann
The riemann plugin submits values to Riemann, an event stream processor.
%endif

%if %{with_xencpu}
%package xencpu
Summary:	xencpu plugin for collectd
Group:		System Environment/Daemons
Requires:	%{name}%{?_isa} = %{version}-%{release}
BuildRequires:	xen-devel
%description xencpu
The xencpu plugin collects CPU statistics from Xen.
%endif

%if %{with_xmms}
%package xmms
Summary:	XMMS plugin for collectd
Group:		System Environment/Daemons
Requires:	%{name}%{?_isa} = %{version}-%{release}
BuildRequires:	xmms-devel
%description xmms
The xmms plugin collects information from the XMMS music player.
%endif

%package collection3
Summary:	Web-based viewer for collectd
Group:		System Environment/Daemons
Requires:	%{name}%{?_isa} = %{version}-%{release}
Requires: httpd
%description collection3
collection3 is a graphing front-end for the RRD files created by and filled
with collectd. It is written in Perl and should be run as an CGI-script.
Graphs are generated on-the-fly, so no cron job or similar is necessary.

%package php-collection
Summary:	collect php webfrontent
Group:		System Environment/Daemons
Requires:	collectd = %{version}-%{release}
Requires:	httpd
Requires:	php
Requires:	php-rrdtool
%description php-collection
PHP graphing frontend for RRD files created by and filled with collectd.

%package contrib
Summary:	Contrib files for collectd
Group:		System Environment/Daemons
Requires:	%{name}%{?_isa} = %{version}-%{release}
%description contrib
All the files found under contrib/ in the source tree are bundled in this
package.

%package -n libcollectdclient
Summary:	Collectd client library
Group:		System Environment/Daemons
%description -n libcollectdclient
Collectd client library

%package -n libcollectdclient-devel
Summary:	Development files for libcollectdclient
Group:		System Environment/Daemons
Requires:	pkgconfig
Requires:	libcollectdclient%{?_isa} = %{version}-%{release}
%description -n libcollectdclient-devel
Development files for libcollectdclient

%package -n collectd-utils
Summary:	Collectd utilities
Group:		System Environment/Daemons
Requires:	libcollectdclient%{?_isa} = %{version}-%{release}
Requires:	collectd%{?_isa} = %{version}-%{release}
%description -n collectd-utils
Collectd utilities

%prep
%setup -q

%build
%if %{with_aggregation}
%define _with_aggregation --enable-aggregation
%else
%define _with_aggregation --disable-aggregation
%endif

%if %{with_amqp}
%define _with_amqp --enable-amqp
%else
%define _with_amqp --disable-amqp
%endif

%if %{with_apache}
%define _with_apache --enable-apache
%else
%define _with_apache --disable-apache
%endif

%if %{with_apcups}
%define _with_apcups --enable-apcups
%else
%define _with_apcups --disable-apcups
%endif

%if %{with_apple_sensors}
%define _with_apple_sensors --enable-apple_sensors
%else
%define _with_apple_sensors --disable-apple_sensors
%endif

%if %{with_aquaero}
%define _with_aquaero --enable-aquaero
%else
%define _with_aquaero --disable-aquaero
%endif

%if %{with_ascent}
%define _with_ascent --enable-ascent
%else
%define _with_ascent --disable-ascent
%endif

%if %{with_barometer}
%define _with_barometer --enable-barometer
%else
%define _with_barometer --disable-barometer
%endif

%if %{with_battery}
%define _with_battery --enable-battery
%else
%define _with_battery --disable-battery
%endif

%if %{with_bind}
%define _with_bind --enable-bind
%else
%define _with_bind --disable-bind
%endif

%if %{with_cgroups}
%define _with_cgroups --enable-cgroups
%else
%define _with_cgroups --disable-cgroups
%endif

%if %{with_chrony}
%define _with_chrony --enable-chrony
%else
%define _with_chrony --disable-chrony
%endif

%if %{with_conntrack}
%define _with_conntrack --enable-conntrack
%else
%define _with_conntrack --disable-conntrack
%endif

%if %{with_contextswitch}
%define _with_contextswitch --enable-contextswitch
%else
%define _with_contextswitch --disable-contextswitch
%endif

%if %{with_cpu}
%define _with_cpu --enable-cpu
%else
%define _with_cpu --disable-cpu
%endif

%if %{with_cpufreq}
%define _with_cpufreq --enable-cpufreq
%else
%define _with_cpufreq --disable-cpufreq
%endif

%if %{with_cpusleep}
%define _with_cpusleep --enable-cpusleep
%else
%define _with_cpusleep --disable-cpusleep
%endif

%if %{with_csv}
%define _with_csv --enable-csv
%else
%define _with_csv --disable-csv
%endif

%if %{with_ceph}
%define _with_ceph --enable-ceph
%else
%define _with_ceph --disable-ceph
%endif

%if %{with_curl}
%define _with_curl --enable-curl
%else
%define _with_curl --disable-curl
%endif

%if %{with_curl_json}
%define _with_curl_json --enable-curl_json
%else
%define _with_curl_json --disable-curl_json
%endif

%if %{with_curl_xml}
%define _with_curl_xml --enable-curl_xml
%else
%define _with_curl_xml --disable-curl_xml
%endif

%if %{with_dbi}
%define _with_dbi --enable-dbi
%else
%define _with_dbi --disable-dbi
%endif

%if %{with_df}
%define _with_df --enable-df
%else
%define _with_df --disable-df
%endif

%if %{with_disk}
%define _with_disk --enable-disk
%else
%define _with_disk --disable-disk
%endif

%if %{with_dns}
%define _with_dns --enable-dns
%else
%define _with_dns --disable-dns
%endif

%if %{with_drbd}
%define _with_drbd --enable-drbd
%else
%define _with_drbd --disable-drbd
%endif

%if %{with_dpdkstat}
%define _with_dpdkstat --enable-dpdkstat
%else
%define _with_dpdkstat --disable-dpdkstat
%endif

%if %{with_email}
%define _with_email --enable-email
%else
%define _with_email --disable-email
%endif

%if %{with_entropy}
%define _with_entropy --enable-entropy
%else
%define _with_entropy --disable-entropy
%endif

%if %{with_ethstat}
%define _with_ethstat --enable-ethstat
%else
%define _with_ethstat --disable-ethstat
%endif

%if %{with_exec}
%define _with_exec --enable-exec
%else
%define _with_exec --disable-exec
%endif

%if %{with_fhcount}
%define _with_fhcount --enable-fhcount
%else
%define _with_fhcount --disable-fhcount
%endif

%if %{with_filecount}
%define _with_filecount --enable-filecount
%else
%define _with_filecount --disable-filecount
%endif

%if %{with_fscache}
%define _with_fscache --enable-fscache
%else
%define _with_fscache --disable-fscache
%endif

%if %{with_gmond}
%define _with_gmond --enable-gmond
%else
%define _with_gmond --disable-gmond
%endif

%if %{with_gps}
%define _with_gps --enable-gps
%else
%define _with_gps --disable-gps
%endif

%if %{with_grpc}
%define _with_grpc --enable-grpc
%else
%define _with_grpc --disable-grpc
%endif

%if %{with_hddtemp}
%define _with_hddtemp --enable-hddtemp
%else
%define _with_hddtemp --disable-hddtemp
%endif

%if %{with_hugepages}
%define _with_hugepages --enable-hugepages
%else
%define _with_hugepages --disable-hugepages
%endif

%if %{with_intel_rdt}
%define _with_intel_rdt --enable-intel_rdt
%else
%define _with_intel_rdt --disable-intel_rdt
%endif

%if %{with_interface}
%define _with_interface --enable-interface
%else
%define _with_interface --disable-interface
%endif

%if %{with_ipc}
%define _with_ipc --enable-ipc
%else
%define _with_ipc --disable-ipc
%endif

%if %{with_ipmi}
%define _with_ipmi --enable-ipmi
%else
%define _with_ipmi --disable-ipmi
%endif

%if %{with_iptables}
%define _with_iptables --enable-iptables
%else
%define _with_iptables --disable-iptables
%endif

%if %{with_ipvs}
%define _with_ipvs --enable-ipvs
%else
%define _with_ipvs --disable-ipvs
%endif

%if %{with_irq}
%define _with_irq --enable-irq
%else
%define _with_irq --disable-irq
%endif

%if %{with_java}
%define _with_java --enable-java --with-java=%{java_home}/
%else
%define _with_java --disable-java
%endif

%if %{with_virt}
%define _with_virt --enable-virt
%else
%define _with_virt --disable-virt
%endif

%if %{with_load}
%define _with_load --enable-load
%else
%define _with_load --disable-load
%endif

%if %{with_logfile}
%define _with_logfile --enable-logfile
%else
%define _with_logfile --disable-logfile
%endif

%if %{with_log_logstash}
%define _with_log_logstash --enable-log_logstash
%else
%define _with_log_logstash --disable-log_logstash
%endif

%if %{with_lpar}
%define _with_lpar --enable-lpar
%else
%define _with_lpar --disable-lpar
%endif

%if %{with_lua}
%define _with_lua --enable-lua
%else
%define _with_lua --disable-lua
%endif

%if %{with_lvm}
%define _with_lvm --enable-lvm
%else
%define _with_lvm --disable-lvm
%endif

%if %{with_madwifi}
%define _with_madwifi --enable-madwifi
%else
%define _with_madwifi --disable-madwifi
%endif

%if %{with_mbmon}
%define _with_mbmon --enable-mbmon
%else
%define _with_mbmon --disable-mbmon
%endif

%if %{with_mcelog}
%define _with_mcelog --enable-mcelog
%else
%define _with_mbmon --disable-mcelog
%endif

%if %{with_md}
%define _with_md --enable-md
%else
%define _with_md --disable-md
%endif

%if %{with_memcachec}
%define _with_memcachec --enable-memcachec
%else
%define _with_memcachec --disable-memcachec
%endif

%if %{with_memcached}
%define _with_memcached --enable-memcached
%else
%define _with_memcached --disable-memcached
%endif

%if %{with_memory}
%define _with_memory --enable-memory
%else
%define _with_memory --disable-memory
%endif

%if %{with_mic}
%define _with_mic --enable-mic
%else
%define _with_mic --disable-mic
%endif

%if %{with_modbus}
%define _with_modbus --enable-modbus
%else
%define _with_modbus --disable-modbus
%endif

%if %{with_multimeter}
%define _with_multimeter --enable-multimeter
%else
%define _with_multimeter --disable-multimeter
%endif

%if %{with_mqtt}
%define _with_mqtt --enable-mqtt
%else
%define _with_mqtt --disable-mqtt
%endif

%if %{with_mysql}
%define _with_mysql --enable-mysql
%else
%define _with_mysql --disable-mysql
%endif

%if %{with_netapp}
%define _with_netapp --enable-netapp
%else
%define _with_netapp --disable-netapp
%endif

%if %{with_netlink}
%define _with_netlink --enable-netlink
%else
%define _with_netlink --disable-netlink
%endif

%if %{with_network}
%define _with_network --enable-network
%else
%define _with_network --disable-network
%endif

%if %{with_nfs}
%define _with_nfs --enable-nfs
%else
%define _with_nfs --disable-nfs
%endif

%if %{with_nginx}
%define _with_nginx --enable-nginx
%else
%define _with_nginx --disable-nginx
%endif

%if %{with_notify_desktop}
%define _with_notify_desktop --enable-notify_desktop
%else
%define _with_notify_desktop --disable-notify_desktop
%endif

%if %{with_notify_email}
%define _with_notify_email --enable-notify_email
%else
%define _with_notify_email --disable-notify_email
%endif

%if %{with_notify_nagios}
%define _with_notify_nagios --enable-notify_nagios
%else
%define _with_notify_nagios --disable-notify_nagios
%endif

%if %{with_ntpd}
%define _with_ntpd --enable-ntpd
%else
%define _with_ntpd --disable-ntpd
%endif

%if %{with_numa}
%define _with_numa --enable-numa
%else
%define _with_numa --disable-numa
%endif

%if %{with_nut}
%define _with_nut --enable-nut
%else
%define _with_nut --disable-nut
%endif

%if %{with_olsrd}
%define _with_olsrd --enable-olsrd
%else
%define _with_olsrd --disable-olsrd
%endif

%if %{with_onewire}
%define _with_onewire --enable-onewire
%else
%define _with_onewire --disable-onewire
%endif

%if %{with_openldap}
%define _with_openldap --enable-openldap
%else
%define _with_openldap --disable-openldap
%endif

%if %{with_openvpn}
%define _with_openvpn --enable-openvpn
%else
%define _with_openvpn --disable-openvpn
%endif

%if %{with_oracle}
%define _with_oracle --enable-oracle
%else
%define _with_oracle --disable-oracle
%endif

%if %{with_ovs_events}
%define _with_ovs_events --enable-ovs_events
%else
%define _with_ovs_events --disable-ovs_events
%endif

%if %{with_perl}
%define _with_perl --enable-perl --with-perl-bindings="INSTALLDIRS=vendor"
%else
%define _with_perl --disable-perl
%endif

%if %{with_pf}
%define _with_pf --enable-pf
%else
%define _with_pf --disable-pf
%endif

%if %{with_pinba}
%define _with_pinba --enable-pinba
%else
%define _with_pinba --disable-pinba
%endif

%if %{with_ping}
%define _with_ping --enable-ping
%else
%define _with_ping --disable-ping
%endif

%if %{with_postgresql}
%define _with_postgresql --enable-postgresql
%else
%define _with_postgresql --disable-postgresql
%endif

%if %{with_powerdns}
%define _with_powerdns --enable-powerdns
%else
%define _with_powerdns --disable-powerdns
%endif

%if %{with_processes}
%define _with_processes --enable-processes
%else
%define _with_processes --disable-processes
%endif

%if %{with_protocols}
%define _with_protocols --enable-protocols
%else
%define _with_protocols --disable-protocols
%endif

%if %{with_python}
	%if 0%{?rhel} && 0%{?rhel} < 6
%define _with_python --enable-python --with-python=%{_bindir}/python2.6
%define _python_config PYTHON_CONFIG="%{_bindir}/python2.6-config"
	%else
%define _with_python --enable-python
	%endif
%else
%define _with_python --disable-python
%endif

%if %{with_redis}
%define _with_redis --enable-redis
%else
%define _with_redis --disable-redis
%endif

%if %{with_routeros}
%define _with_routeros --enable-routeros
%else
%define _with_routeros --disable-routeros
%endif

%if %{with_rrdcached}
%define _with_rrdcached --enable-rrdcached
%else
%define _with_rrdcached --disable-rrdcached
%endif

%if %{with_rrdtool}
%define _with_rrdtool --enable-rrdtool
%else
%define _with_rrdtool --disable-rrdtool
%endif

%if %{with_sensors}
%define _with_sensors --enable-sensors
%else
%define _with_sensors --disable-sensors
%endif

%if %{with_serial}
%define _with_serial --enable-serial
%else
%define _with_serial --disable-serial
%endif

%if %{with_sigrok}
%define _with_sigrok --enable-sigrok
%else
%define _with_sigrok --disable-sigrok
%endif

%if %{with_smart}
%define _with_smart --enable-smart
%else
%define _with_smart --disable-smart
%endif

%if %{with_snmp}
%define _with_snmp --enable-snmp
%else
%define _with_snmp --disable-snmp
%endif

%if %{with_statsd}
%define _with_statsd --enable-statsd
%else
%define _with_statsd --disable-statsd
%endif

%if %{with_swap}
%define _with_swap --enable-swap
%else
%define _with_swap --disable-swap
%endif

%if %{with_syslog}
%define _with_syslog --enable-syslog
%else
%define _with_syslog --disable-syslog
%endif

%if %{with_table}
%define _with_table --enable-table
%else
%define _with_table --disable-table
%endif

%if %{with_tail}
%define _with_tail --enable-tail
%else
%define _with_tail --disable-tail
%endif

%if %{with_tail_csv}
%define _with_tail_csv --enable-tail_csv
%else
%define _with_tail_csv --disable-tail_csv
%endif

%if %{with_tape}
%define _with_tape --enable-tape
%else
%define _with_tape --disable-tape
%endif

%if %{with_tcpconns}
%define _with_tcpconns --enable-tcpconns
%else
%define _with_tcpconns --disable-tcpconns
%endif

%if %{with_teamspeak2}
%define _with_teamspeak2 --enable-teamspeak2
%else
%define _with_teamspeak2 --disable-teamspeak2
%endif

%if %{with_ted}
%define _with_ted --enable-ted
%else
%define _with_ted --disable-ted
%endif

%if %{with_thermal}
%define _with_thermal --enable-thermal
%else
%define _with_thermal --disable-thermal
%endif

%if %{with_threshold}
%define _with_threshold --enable-threshold
%else
%define _with_threshold --disable-threshold
%endif

%if %{with_tokyotyrant}
%define _with_tokyotyrant --enable-tokyotyrant
%else
%define _with_tokyotyrant --disable-tokyotyrant
%endif

%if %{with_turbostat}
%define _with_turbostat --enable-turbostat
%else
%define _with_turbostat --disable-turbostat
%endif

%if %{with_unixsock}
%define _with_unixsock --enable-unixsock
%else
%define _with_unixsock --disable-unixsock
%endif

%if %{with_uptime}
%define _with_uptime --enable-uptime
%else
%define _with_uptime --disable-uptime
%endif

%if %{with_users}
%define _with_users --enable-users
%else
%define _with_users --disable-users
%endif

%if %{with_uuid}
%define _with_uuid --enable-uuid
%else
%define _with_uuid --disable-uuid
%endif

%if %{with_varnish}
%define _with_varnish --enable-varnish
%else
%define _with_varnish --disable-varnish
%endif

%if %{with_vmem}
%define _with_vmem --enable-vmem
%else
%define _with_vmem --disable-vmem
%endif

%if %{with_vserver}
%define _with_vserver --enable-vserver
%else
%define _with_vserver --disable-vserver
%endif

%if %{with_wireless}
%define _with_wireless --enable-wireless
%else
%define _with_wireless --disable-wireless
%endif

%if %{with_write_graphite}
%define _with_write_graphite --enable-write_graphite
%else
%define _with_write_graphite --disable-write_graphite
%endif

%if %{with_write_http}
%define _with_write_http --enable-write_http
%else
%define _with_write_http --disable-write_http
%endif

%if %{with_write_kafka}
%define _with_write_kafka --enable-write_kafka
%else
%define _with_write_kafka --disable-write_kafka
%endif

%if %{with_write_log}
%define _with_write_log --enable-write_log
%else
%define _with_write_log --disable-write_log
%endif

%if %{with_write_mongodb}
%define _with_write_mongodb --enable-write_mongodb
%else
%define _with_write_mongodb --disable-write_mongodb
%endif

%if %{with_write_prometheus}
%define _with_write_prometheus --enable-write_prometheus
%else
%define _with_write_prometheus --disable-write_prometheus
%endif

%if %{with_write_redis}
%define _with_write_redis --enable-write_redis
%else
%define _with_write_redis --disable-write_redis
%endif

%if %{with_write_riemann}
%define _with_write_riemann --enable-write_riemann
%else
%define _with_write_riemann --disable-write_riemann
%endif

%if %{with_write_sensu}
%define _with_write_sensu --enable-write_sensu
%else
%define _with_write_sensu --disable-write_sensu
%endif

%if %{with_write_tsdb}
%define _with_write_tsdb --enable-write_tsdb
%else
%define _with_write_tsdb --disable-write_tsdb
%endif

%if %{with_xencpu}
%define _with_xencpu --enable-xencpu
%else
%define _with_xencpu --disable-xencpu
%endif

%if %{with_xmms}
%define _with_xmms --enable-xmms
%else
%define _with_xmms --disable-xmms
%endif

%if %{with_zfs_arc}
%define _with_zfs_arc --enable-zfs_arc
%else
%define _with_zfs_arc --disable-zfs_arc
%endif

%if %{with_zone}
%define _with_zone --enable-zone
%else
%define _with_zone --disable-zone
%endif

%if %{with_zookeeper}
%define _with_zookeeper --enable-zookeeper
%else
%define _with_zookeeper --disable-zookeeper
%endif

%configure CFLAGS="%{optflags} -DLT_LAZY_OR_NOW=\"RTLD_LAZY|RTLD_GLOBAL\"" \
	%{?_python_config} \
	--disable-static \
	--enable-all-plugins=yes \
	--enable-match_empty_counter \
	--enable-match_hashed \
	--enable-match_regex \
	--enable-match_timediff \
	--enable-match_value \
	--enable-target_notification \
	--enable-target_replace \
	--enable-target_scale \
	--enable-target_set \
	--enable-target_v5upgrade \
	%{?_with_aggregation} \
	%{?_with_amqp} \
	%{?_with_apache} \
	%{?_with_apcups} \
	%{?_with_apple_sensors} \
	%{?_with_aquaero} \
	%{?_with_ascent} \
	%{?_with_barometer} \
	%{?_with_battery} \
	%{?_with_bind} \
	%{?_with_ceph} \
	%{?_with_cgroups} \
	%{?_with_chrony} \
	%{?_with_conntrack} \
	%{?_with_contextswitch} \
	%{?_with_cpufreq} \
	%{?_with_cpusleep} \
	%{?_with_cpu} \
	%{?_with_csv} \
	%{?_with_curl_json} \
	%{?_with_curl_xml} \
	%{?_with_curl} \
	%{?_with_dbi} \
	%{?_with_df} \
	%{?_with_disk} \
	%{?_with_dns} \
	%{?_with_drbd} \
	%{?_with_dpdkstat} \
	%{?_with_email} \
	%{?_with_entropy} \
	%{?_with_ethstat} \
	%{?_with_exec} \
	%{?_with_fhcount} \
	%{?_with_filecount} \
	%{?_with_fscache} \
	%{?_with_gmond} \
	%{?_with_gps} \
	%{?_with_grpc} \
	%{?_with_hddtemp} \
	%{?_with_hugepages} \
	%{?_with_intel_rdt} \
	%{?_with_interface} \
	%{?_with_ipc} \
	%{?_with_ipmi} \
	%{?_with_iptables} \
	%{?_with_ipvs} \
	%{?_with_irq} \
	%{?_with_java} \
	%{?_with_load} \
	%{?_with_log_logstash} \
	%{?_with_logfile} \
	%{?_with_lpar} \
	%{?_with_lua} \
	%{?_with_lvm} \
	%{?_with_madwifi} \
	%{?_with_mbmon} \
	%{?_with_mcelog} \
	%{?_with_md} \
	%{?_with_memcachec} \
	%{?_with_memcached} \
	%{?_with_memory} \
	%{?_with_mic} \
	%{?_with_modbus} \
	%{?_with_mqtt} \
	%{?_with_multimeter} \
	%{?_with_mysql} \
	%{?_with_netapp} \
	%{?_with_netlink} \
	%{?_with_network} \
	%{?_with_nfs} \
	%{?_with_nginx} \
	%{?_with_notify_desktop} \
	%{?_with_notify_email} \
	%{?_with_notify_nagios} \
	%{?_with_ntpd} \
	%{?_with_numa} \
	%{?_with_nut} \
	%{?_with_olsrd} \
	%{?_with_onewire} \
	%{?_with_openldap} \
	%{?_with_openvpn} \
	%{?_with_oracle} \
	%{?_with_ovs_events} \
	%{?_with_perl} \
	%{?_with_pf} \
	%{?_with_pinba} \
	%{?_with_ping} \
	%{?_with_postgresql} \
	%{?_with_powerdns} \
	%{?_with_processes} \
	%{?_with_protocols} \
	%{?_with_python} \
	%{?_with_redis} \
	%{?_with_routeros} \
	%{?_with_rrdcached} \
	%{?_with_rrdtool} \
	%{?_with_sensors} \
	%{?_with_serial} \
	%{?_with_sigrok} \
	%{?_with_smart} \
	%{?_with_snmp} \
	%{?_with_statsd} \
	%{?_with_swap} \
	%{?_with_syslog} \
	%{?_with_table} \
	%{?_with_tail_csv} \
	%{?_with_tail} \
	%{?_with_tape} \
	%{?_with_tcpconns} \
	%{?_with_teamspeak2} \
	%{?_with_ted} \
	%{?_with_thermal} \
	%{?_with_threshold} \
	%{?_with_tokyotyrant} \
	%{?_with_turbostat} \
	%{?_with_unixsock} \
	%{?_with_uptime} \
	%{?_with_users} \
	%{?_with_uuid} \
	%{?_with_varnish} \
	%{?_with_virt} \
	%{?_with_vmem} \
	%{?_with_vserver} \
	%{?_with_wireless}\
	%{?_with_write_graphite} \
	%{?_with_write_http} \
	%{?_with_write_http} \
	%{?_with_write_kafka} \
	%{?_with_write_log} \
	%{?_with_write_mongodb} \
	%{?_with_write_prometheus} \
	%{?_with_write_redis} \
	%{?_with_write_riemann} \
	%{?_with_write_sensu} \
	%{?_with_write_tsdb} \
	%{?_with_xencpu} \
	%{?_with_xmms} \
	%{?_with_zfs_arc} \
	%{?_with_zone} \
	%{?_with_zookeeper}


%{__make} %{?_smp_mflags}


%install
rm -rf %{buildroot}
%{__make} install DESTDIR=%{buildroot}
%if 0%{?fedora} || 0%{?rhel} >= 7
%{__install} -Dp -m0644 contrib/systemd.collectd.service %{buildroot}%{_unitdir}/collectd.service
%else
%{__install} -Dp -m0755 contrib/redhat/init.d-collectd %{buildroot}%{_initrddir}/collectd
%endif
%{__install} -Dp -m0644 src/collectd.conf %{buildroot}%{_sysconfdir}/collectd.conf
%{__install} -d %{buildroot}%{_sharedstatedir}/collectd/
%{__install} -d %{buildroot}%{_sysconfdir}/collectd.d/

%{__mkdir} -p %{buildroot}%{_localstatedir}/www
%{__mkdir} -p %{buildroot}/%{_sysconfdir}/httpd/conf.d

%{__mv} contrib/collection3 %{buildroot}%{_localstatedir}/www
%{__mv} contrib/redhat/collection3.conf %{buildroot}/%{_sysconfdir}/httpd/conf.d/

%{__mv} contrib/php-collection %{buildroot}%{_localstatedir}/www
%{__mv} contrib/redhat/php-collection.conf %{buildroot}/%{_sysconfdir}/httpd/conf.d/

### Clean up docs
find contrib/ -type f -exec %{__chmod} a-x {} \;
# *.la files shouldn't be distributed.
rm -f %{buildroot}/%{_libdir}/{collectd/,}*.la

# Remove Perl hidden .packlist files.
find %{buildroot} -type f -name .packlist -delete
# Remove Perl temporary file perllocal.pod
find %{buildroot} -type f -name perllocal.pod -delete

%if ! %{with_java}
rm -f %{buildroot}%{_datadir}/collectd/java/collectd-api.jar
rm -f %{buildroot}%{_datadir}/collectd/java/generic-jmx.jar
rm -f %{buildroot}%{_mandir}/man5/collectd-java.5*
%endif

%if ! %{with_lua}
rm -f %{buildroot}%{_mandir}/man5/collectd-lua.5*
%endif

%if ! %{with_perl}
rm -f %{buildroot}%{_mandir}/man5/collectd-perl.5*
rm -f %{buildroot}%{_mandir}/man3/Collectd::Unixsock.3pm*
rm -fr %{buildroot}/usr/lib/perl5/
%endif

%if ! %{with_postgresql}
rm -f %{buildroot}%{_datadir}/collectd/postgresql_default.conf
%endif

%if ! %{with_python}
rm -f %{buildroot}%{_mandir}/man5/collectd-python.5*
%endif

%if ! %{with_snmp}
rm -f %{buildroot}%{_mandir}/man5/collectd-snmp.5*
%endif


%clean
rm -rf %{buildroot}

%post
%if 0%{?fedora} || 0%{?rhel} >= 7
%systemd_post collectd.service
%else
/sbin/chkconfig --add collectd || :
%endif

%preun
%if 0%{?fedora} || 0%{?rhel} >= 7
%systemd_preun collectd.service
%else
# stop collectd only when uninstalling
if [ $1 -eq 0 ]; then
	/sbin/service collectd stop >/dev/null 2>&1 || :
	/sbin/chkconfig --del collectd || :
fi
%endif

%postun
%if 0%{?fedora} || 0%{?rhel} >= 7
%systemd_postun_with_restart collectd.service
%else
# restart collectd only when upgrading
if [ $1 -eq 1 ]; then
	/sbin/service collectd condrestart >/dev/null 2>&1 || :
fi
%endif

%post -n libcollectdclient -p /sbin/ldconfig
%postun -n libcollectdclient -p /sbin/ldconfig


%files
%doc AUTHORS COPYING ChangeLog README
%config(noreplace) %{_sysconfdir}/collectd.conf
%if 0%{?fedora} || 0%{?rhel} >= 7
%{_unitdir}/collectd.service
%else
%{_initrddir}/collectd
%endif
%{_sbindir}/collectd
%{_sbindir}/collectdmon
%{_datadir}/collectd/types.db
%{_sharedstatedir}/collectd
%{_mandir}/man1/collectd.1*
%{_mandir}/man1/collectdmon.1*
%{_mandir}/man5/collectd-email.5*
%{_mandir}/man5/collectd-exec.5*
%{_mandir}/man5/collectd-threshold.5*
%{_mandir}/man5/collectd-unixsock.5*
%{_mandir}/man5/collectd.conf.5*
%{_mandir}/man5/types.db.5*

# all plugins bundled with the main collectd package
%{_libdir}/%{name}/match_empty_counter.so
%{_libdir}/%{name}/match_hashed.so
%{_libdir}/%{name}/match_regex.so
%{_libdir}/%{name}/match_timediff.so
%{_libdir}/%{name}/match_value.so
%{_libdir}/%{name}/target_notification.so
%{_libdir}/%{name}/target_replace.so
%{_libdir}/%{name}/target_scale.so
%{_libdir}/%{name}/target_set.so
%{_libdir}/%{name}/target_v5upgrade.so

%if %{with_aggregation}
%{_libdir}/%{name}/aggregation.so
%endif
%if %{with_apcups}
%{_libdir}/%{name}/apcups.so
%endif
%if %{with_battery}
%{_libdir}/%{name}/battery.so
%endif
%if %{with_cgroups}
%{_libdir}/%{name}/cgroups.so
%endif
%if %{with_conntrack}
%{_libdir}/%{name}/conntrack.so
%endif
%if %{with_contextswitch}
%{_libdir}/%{name}/contextswitch.so
%endif
%if %{with_cpu}
%{_libdir}/%{name}/cpu.so
%endif
%if %{with_cpufreq}
%{_libdir}/%{name}/cpufreq.so
%endif
%if %{with_cpusleep}
%{_libdir}/%{name}/cpusleep.so
%endif
%if %{with_csv}
%{_libdir}/%{name}/csv.so
%endif
%if %{with_df}
%{_libdir}/%{name}/df.so
%endif
%if %{with_drbd}
%{_libdir}/%{name}/drbd.so
%endif
%if %{with_dpdkstat}
%{_libdir}/%{name}/dpdkstat.so
%endif
%if %{with_ethstat}
%{_libdir}/%{name}/ethstat.so
%endif
%if %{with_entropy}
%{_libdir}/%{name}/entropy.so
%endif
%if %{with_exec}
%{_libdir}/%{name}/exec.so
%endif
%if %{with_fhcount}
%{_libdir}/%{name}/fhcount.so
%endif
%if %{with_filecount}
%{_libdir}/%{name}/filecount.so
%endif
%if %{with_fscache}
%{_libdir}/%{name}/fscache.so
%endif
%if %{with_hugepages}
%{_libdir}/%{name}/hugepages.so
%endif
%if %{with_interface}
%{_libdir}/%{name}/interface.so
%endif
%if %{with_ipc}
%{_libdir}/%{name}/ipc.so
%endif
%if %{with_ipvs}
%{_libdir}/%{name}/ipvs.so
%endif
%if %{with_irq}
%{_libdir}/%{name}/irq.so
%endif
%if %{with_load}
%{_libdir}/%{name}/load.so
%endif
%if %{with_logfile}
%{_libdir}/%{name}/logfile.so
%endif
%if %{with_madwifi}
%{_libdir}/%{name}/madwifi.so
%endif
%if %{with_mbmon}
%{_libdir}/%{name}/mbmon.so
%endif
%if %{with_mcelog}
%{_libdir}/%{name}/mcelog.so
%endif
%if %{with_md}
%{_libdir}/%{name}/md.so
%endif
%if %{with_memcached}
%{_libdir}/%{name}/memcached.so
%endif
%if %{with_memory}
%{_libdir}/%{name}/memory.so
%endif
%if %{with_multimeter}
%{_libdir}/%{name}/multimeter.so
%endif
%if %{with_network}
%{_libdir}/%{name}/network.so
%endif
%if %{with_nfs}
%{_libdir}/%{name}/nfs.so
%endif
%if %{with_notify_nagios}
%{_libdir}/%{name}/notify_nagios.so
%endif
%if %{with_ntpd}
%{_libdir}/%{name}/ntpd.so
%endif
%if %{with_numa}
%{_libdir}/%{name}/numa.so
%endif
%if %{with_openvpn}
%{_libdir}/%{name}/openvpn.so
%endif
%if %{with_olsrd}
%{_libdir}/%{name}/olsrd.so
%endif
%if %{with_ovs_events}
%{_libdir}/%{name}/ovs_events.so
%endif
%if %{with_powerdns}
%{_libdir}/%{name}/powerdns.so
%endif
%if %{with_processes}
%{_libdir}/%{name}/processes.so
%endif
%if %{with_protocols}
%{_libdir}/%{name}/protocols.so
%endif
%if %{with_serial}
%{_libdir}/%{name}/serial.so
%endif
%if %{with_statsd}
%{_libdir}/%{name}/statsd.so
%endif
%if %{with_swap}
%{_libdir}/%{name}/swap.so
%endif
%if %{with_syslog}
%{_libdir}/%{name}/syslog.so
%endif
%if %{with_table}
%{_libdir}/%{name}/table.so
%endif
%if %{with_tail}
%{_libdir}/%{name}/tail.so
%endif
%if %{with_tail_csv}
%{_libdir}/%{name}/tail_csv.so
%endif
%if %{with_tcpconns}
%{_libdir}/%{name}/tcpconns.so
%endif
%if %{with_teamspeak2}
%{_libdir}/%{name}/teamspeak2.so
%endif
%if %{with_ted}
%{_libdir}/%{name}/ted.so
%endif
%if %{with_thermal}
%{_libdir}/%{name}/thermal.so
%endif
%if %{with_threshold}
%{_libdir}/%{name}/threshold.so
%endif
%if %{with_turbostat}
%{_libdir}/%{name}/turbostat.so
%endif
%if %{with_unixsock}
%{_libdir}/%{name}/unixsock.so
%endif
%if %{with_uptime}
%{_libdir}/%{name}/uptime.so
%endif
%if %{with_users}
%{_libdir}/%{name}/users.so
%endif
%if %{with_uuid}
%{_libdir}/%{name}/uuid.so
%endif
%if %{with_vmem}
%{_libdir}/%{name}/vmem.so
%endif
%if %{with_vserver}
%{_libdir}/%{name}/vserver.so
%endif
%if %{with_wireless}
%{_libdir}/%{name}/wireless.so
%endif
%if %{with_write_graphite}
%{_libdir}/%{name}/write_graphite.so
%endif
%if %{with_write_log}
%{_libdir}/%{name}/write_log.so
%endif
%if %{with_write_sensu}
%{_libdir}/%{name}/write_sensu.so
%endif
%if %{with_write_tsdb}
%{_libdir}/%{name}/write_tsdb.so
%endif
%if %{with_zfs_arc}
%{_libdir}/%{name}/zfs_arc.so
%endif
%if %{with_zookeeper}
%{_libdir}/%{name}/zookeeper.so
%endif

%files -n libcollectdclient-devel
%{_includedir}/collectd/client.h
%{_includedir}/collectd/network.h
%{_includedir}/collectd/network_buffer.h
%{_includedir}/collectd/lcc_features.h
%{_libdir}/pkgconfig/libcollectdclient.pc
%{_libdir}/libcollectdclient.so

%files -n libcollectdclient
%{_libdir}/libcollectdclient.so.*

%files -n collectd-utils
%{_bindir}/collectd-nagios
%{_bindir}/collectd-tg
%{_bindir}/collectdctl
%{_mandir}/man1/collectdctl.1*
%{_mandir}/man1/collectd-nagios.1*
%{_mandir}/man1/collectd-tg.1*

%if %{with_amqp}
%files amqp
%{_libdir}/%{name}/amqp.so
%endif

%if %{with_apache}
%files apache
%{_libdir}/%{name}/apache.so
%endif

%if %{with_aquaero}
%files aquaero
%{_libdir}/%{name}/aquaero.so
%endif

%if %{with_ascent}
%files ascent
%{_libdir}/%{name}/ascent.so
%endif

%if %{with_barometer}
%files barometer
%{_libdir}/%{name}/barometer.so
%endif

%if %{with_bind}
%files bind
%{_libdir}/%{name}/bind.so
%endif

%if %{with_ceph}
%files ceph
%{_libdir}/%{name}/ceph.so
%endif

%if %{with_chrony}
%files chrony
%{_libdir}/%{name}/chrony.so
%endif

%if %{with_curl}
%files curl
%{_libdir}/%{name}/curl.so
%endif

%if %{with_curl_json}
%files curl_json
%{_libdir}/%{name}/curl_json.so
%endif

%if %{with_curl_xml}
%files curl_xml
%{_libdir}/%{name}/curl_xml.so
%endif

%if %{with_disk}
%files disk
%{_libdir}/%{name}/disk.so
%endif

%if %{with_dns}
%files dns
%{_libdir}/%{name}/dns.so
%endif

%if %{with_dbi}
%files dbi
%{_libdir}/%{name}/dbi.so
%endif

%if %{with_email}
%files email
%{_libdir}/%{name}/email.so
%endif

%if %{with_gmond}
%files gmond
%{_libdir}/%{name}/gmond.so
%endif

%if %{with_gps}
%files gps
%{_libdir}/%{name}/gps.so
%endif

%if %{with_grpc}
%files grpc
%{_libdir}/%{name}/grpc.so
%endif

%if %{with_hddtemp}
%files hddtemp
%{_libdir}/%{name}/hddtemp.so
%endif

%if %{with_intel_rdt}
%files intel_rdt
%{_libdir}/%{name}/intel_rdt.so
%endif

%if %{with_ipmi}
%files ipmi
%{_libdir}/%{name}/ipmi.so
%endif

%if %{with_iptables}
%files iptables
%{_libdir}/%{name}/iptables.so
%endif

%if %{with_java}
%files java
%{_datadir}/collectd/java/collectd-api.jar
%{_datadir}/collectd/java/generic-jmx.jar
%{_libdir}/%{name}/java.so
%{_mandir}/man5/collectd-java.5*
%endif

%if %{with_virt}
%files virt
%{_libdir}/%{name}/virt.so
%endif

%if %{with_log_logstash}
%files log_logstash
%{_libdir}/%{name}/log_logstash.so
%endif

%if %{with_lua}
%files lua
%{_mandir}/man5/collectd-lua*
%{_libdir}/%{name}/lua.so
%endif

%if %{with_lvm}
%files lvm
%{_libdir}/%{name}/lvm.so
%endif

%if %{with_memcachec}
%files memcachec
%{_libdir}/%{name}/memcachec.so
%endif

%if %{with_mic}
%files mic
%{_libdir}/%{name}/mic.so
%endif

%if %{with_modbus}
%files modbus
%{_libdir}/%{name}/modbus.so
%endif

%if %{with_mqtt}
%files mqtt
%{_libdir}/%{name}/mqtt.so
%endif

%if %{with_mysql}
%files mysql
%{_libdir}/%{name}/mysql.so
%endif

%if %{with_netlink}
%files netlink
%{_libdir}/%{name}/netlink.so
%endif

%if %{with_nginx}
%files nginx
%{_libdir}/%{name}/nginx.so
%endif

%if %{with_notify_desktop}
%files notify_desktop
%{_libdir}/%{name}/notify_desktop.so
%endif

%if %{with_notify_email}
%files notify_email
%{_libdir}/%{name}/notify_email.so
%endif

%if %{with_nut}
%files nut
%{_libdir}/%{name}/nut.so
%endif

%if %{with_openldap}
%files openldap
%{_libdir}/%{name}/openldap.so
%endif

%if %{with_perl}
%files perl
%{perl_vendorlib}/Collectd.pm
%{perl_vendorlib}/Collectd/
%{_mandir}/man3/Collectd::Unixsock.3pm*
%{_mandir}/man5/collectd-perl.5*
%{_libdir}/%{name}/perl.so
%endif

%if %{with_pinba}
%files pinba
%{_libdir}/%{name}/pinba.so
%endif

%if %{with_ping}
%files ping
%{_libdir}/%{name}/ping.so
%endif

%if %{with_postgresql}
%files postgresql
%{_datadir}/collectd/postgresql_default.conf
%{_libdir}/%{name}/postgresql.so
%endif

%if %{with_python}
%files python
%{_mandir}/man5/collectd-python*
%{_libdir}/%{name}/python.so
%endif

%if %{with_redis}
%files redis
%{_libdir}/%{name}/redis.so
%endif

%if %{with_rrdcached}
%files rrdcached
%{_libdir}/%{name}/rrdcached.so
%endif

%if %{with_rrdtool}
%files rrdtool
%{_libdir}/%{name}/rrdtool.so
%endif

%if %{with_sensors}
%files sensors
%{_libdir}/%{name}/sensors.so
%endif

%if %{with_sigrok}
%files sigrok
%{_libdir}/%{name}/sigrok.so
%endif

%if %{with_smart}
%files smart
%{_libdir}/%{name}/smart.so
%endif

%if %{with_snmp}
%files snmp
%{_mandir}/man5/collectd-snmp.5*
%{_libdir}/%{name}/snmp.so
%endif

%if %{with_varnish}
%files varnish
%{_libdir}/%{name}/varnish.so
%endif

%if %{with_write_http}
%files write_http
%{_libdir}/%{name}/write_http.so
%endif

%if %{with_write_kafka}
%files write_kafka
%{_libdir}/%{name}/write_kafka.so
%endif

%if %{with_write_prometheus}
%files write_prometheus
%{_libdir}/%{name}/write_prometheus.so
%endif

%if %{with_write_redis}
%files write_redis
%{_libdir}/%{name}/write_redis.so
%endif

%if %{with_write_riemann}
%files write_riemann
%{_libdir}/%{name}/write_riemann.so
%endif

%if %{with_xencpu}
%files xencpu
%{_libdir}/%{name}/xencpu.so
%endif

%if %{with_xmms}
%files xmms
%{_libdir}/%{name}/xmms.so
%endif

%files collection3
%{_localstatedir}/www/collection3
%{_sysconfdir}/httpd/conf.d/collection3.conf

%files php-collection
%{_localstatedir}/www/php-collection
%{_sysconfdir}/httpd/conf.d/php-collection.conf

%files contrib
%doc contrib/

%changelog
<<<<<<< HEAD
* Sat Dec 31 2016 Ruben Kerkhof <ruben@rubenkerkhof.com> - 5.7.0-4
- Add new ovs_events plugin

* Sat Dec 31 2016 Ruben Kerkhof <ruben@rubenkerkhof.com> - 5.7.0-3
- Add new mcelog plugin
=======
* Tue Jan 01 2017 Marc Fournier <marc.fournier@camptocamp.com> - 5.7.1-1
- New upstream version
>>>>>>> f7e2d82c

* Tue Nov 29 2016 Ruben Kerkhof <ruben@rubenkerkhof.com> - 5.7.0-2
- Disable redis plugin on RHEL 6, hiredis has been retired from EPEL6

* Mon Oct 10 2016 Marc Fournier <marc.fournier@camptocamp.com> - 5.7.0-1
- New PRE-RELEASE version
- New plugins enabled by default: hugepages, write_prometheus
- New plugins disabled by default: dpdkstat, intel_rdt

* Mon Oct 10 2016 Victor Demonchy <v.demonchy@criteo.com> - 5.6.1-1
- New upstream version

* Sun Aug 14 2016 Ruben Kerkhof <ruben@rubenkerkhof.com> - 5.6.0-1
- New upstream version
- New plugins enabled by default: chrony, cpusleep, gps, lua, mqtt, notify_nagios
- New plugins disabled by default: grpc, xencpu, zone

* Tue Jul 26 2016 Ruben Kerkhof <ruben@rubenkerkhof.com> - 5.5.2-1
- New upstream version
- Contains fix for CVE-2016-6254
- Change collectd.org url to https

* Sat Jun 04 2016 Ruben Kerkhof <ruben@rubenkerkhof.com> 5.5.1-1
- New upstream version

* Wed May 27 2015 Marc Fournier <marc.fournier@camptocamp.com> 5.5.0-1
- New upstream version
- New plugins enabled by default: ceph, drbd, log_logstash, write_tsdb, smart,
  openldap, redis, write_redis, zookeeper, write_log, write_sensu, ipc,
  turbostat, fhcount
- New plugins disabled by default: barometer, write_kafka
- Enable zfs_arc, now supported on Linux
- Install disk plugin in a dedicated package, as it depends on libudev
- use systemd on EL7, sysvinit on EL6 & EL5
- Install collectdctl, collectd-tg and collectd-nagios in collectd-utils.rpm
- Add build-dependency on libcap-devel

* Mon Aug 19 2013 Marc Fournier <marc.fournier@camptocamp.com> 5.4.2-1
- New upstream version
- Build netlink plugin by default
- Enable cgroups, lvm and statsd plugins
- Enable (but don't build by default) mic, aquaero and sigrok plugins
- Enable modbus, memcachec and xmms plugins on RHEL7

* Tue Aug 06 2013 Marc Fournier <marc.fournier@camptocamp.com> 5.3.1-1
- New upstream version
- Added RHEL5 support:
  * conditionally disable plugins not building on this platform
  * add/specify some build dependencies and options
  * replace some RPM macros not available on this platform
- Removed duplicate --enable-aggregation
- Added some comments & usage examples
- Replaced a couple of "Buildrequires" by "BuildRequires"
- Enabled modbus plugin on RHEL6
- Enabled netlink plugin on RHEL6 and RHEL7
- Allow perl plugin to build on RHEL5
- Add support for RHEL7
- Misc perl-related improvements:
  * prevent rpmbuild from extracting dependencies from files in /usr/share/doc
  * don't package collection3 and php-collection twice
  * keep perl scripts from contrib/ in collectd-contrib

* Wed Apr 10 2013 Marc Fournier <marc.fournier@camptocamp.com> 5.3.0-1
- New upstream version
- Enabled write_riemann plugin
- Enabled tail_csv plugin
- Installed collectd-tc manpage

* Fri Jan 11 2013 Marc Fournier <marc.fournier@camptocamp.com> 5.2.0-3
- remove dependency on libstatgrab, which isn't required on linux

* Thu Jan 03 2013 Marc Fournier <marc.fournier@camptocamp.com> 5.2.0-2
- collection3 and php-collection viewers are now in separate packages

* Fri Dec 21 2012 Marc Fournier <marc.fournier@camptocamp.com> 5.2.0-1
- New upstream version
- Enabled aggregation plugin
- Installed collectd-tc
- Added network.h and network_buffer.h to libcollectdclient-devel
- Moved libxml2-devel and libcurl-devel BRs to relevant plugins sections
- Moved libcollectdclient.so from libcollectdclient-devel to libcollectdclient
- Added rrdcached and redis plugin descriptions
- Mentioned new pf plugin in disabled plugins list

* Sun Nov 18 2012 Ruben Kerkhof <ruben@tilaa.nl> 5.1.0-3
- Follow Fedora Packaging Guidelines in java subpackage

* Sat Nov 17 2012 Ruben Kerkhof <ruben@tilaa.nl> 5.1.0-2
- Move perl stuff to perl_vendorlib
- Replace hardcoded paths with macros
- Remove unnecessary Requires
- Removed .a and .la files
- Some other small cleanups

* Fri Nov 16 2012 Marc Fournier <marc.fournier@camptocamp.com> 5.1.0-1
- New upstream version
- Changes to support 5.1.0
- Enabled all buildable plugins based on libraries available on EL6 + EPEL
- All plugins requiring external libraries are now shipped in separate
  packages.
- No longer treat Java plugin as an exception, correctly set $JAVA_HOME during
  the build process + ensure build deps are installed.
- Dropped per-plugin configuration files, as they tend to diverge from upstream
  defaults.
- Moved perl stuff to /usr/share/perl5/
- Don't alter Interval and ReadThreads by default, let the user change this
  himself.
- Initscript improvements:
  * checks configuration before (re)starting, based on debian's initscript
  * use /etc/sysconfig instdead of /etc/default
  * include optional $ARGS in arguments passed to collectd.
- Drop collection.cgi from main package, as it's been obsoleted by collection3
- Moved contrib/ to its own package, to avoid cluttering the main package with
  non-essential stuff.
- Replaced BuildPrereq by BuildRequires

* Mon Jan 03 2011 Monetate <jason.stelzer@monetate.com> 5.0.1
- New upstream version
- Changes to support 5.0.1

* Mon Jan 04 2010 Rackspace <stu.hood@rackspace.com> 4.9.0
- New upstream version
- Changes to support 4.9.0
- Added support for Java/GenericJMX plugin

* Mon Mar 17 2008 RightScale <support@rightscale.com> 4.3.1
- New upstream version
- Changes to support 4.3.1
- Added More Prereqs to support more plugins
- Added support for perl plugin

* Mon Aug 06 2007 Kjell Randa <Kjell.Randa@broadpark.no> 4.0.6
- New upstream version

* Wed Jul 25 2007 Kjell Randa <Kjell.Randa@broadpark.no> 4.0.5
- New major releas
- Changes to support 4.0.5

* Thu Jan 11 2007 Iain Lea <iain@bricbrac.de> 3.11.0-0
- fixed spec file to build correctly on fedora core
- added improved init.d script to work with chkconfig
- added %%post and %%postun to call chkconfig automatically

* Sun Jul 09 2006 Florian octo Forster <octo@verplant.org> 3.10.0-1
- New upstream version

* Sun Jun 25 2006 Florian octo Forster <octo@verplant.org> 3.9.4-1
- New upstream version

* Thu Jun 01 2006 Florian octo Forster <octo@verplant.org> 3.9.3-1
- New upstream version

* Tue May 09 2006 Florian octo Forster <octo@verplant.org> 3.9.2-1
- New upstream version

* Tue May 09 2006 Florian octo Forster <octo@verplant.org> 3.8.5-1
- New upstream version

* Fri Apr 21 2006 Florian octo Forster <octo@verplant.org> 3.9.1-1
- New upstream version

* Fri Apr 14 2006 Florian octo Forster <octo@verplant.org> 3.9.0-1
- New upstream version
- Added the `apache' package.

* Tue Mar 14 2006 Florian octo Forster <octo@verplant.org> 3.8.2-1
- New upstream version

* Mon Mar 13 2006 Florian octo Forster <octo@verplant.org> 3.8.1-1
- New upstream version

* Thu Mar 09 2006 Florian octo Forster <octo@verplant.org> 3.8.0-1
- New upstream version

* Sat Feb 18 2006 Florian octo Forster <octo@verplant.org> 3.7.2-1
- Include `tape.so' so the build doesn't terminate because of missing files..
- New upstream version

* Sat Feb 04 2006 Florian octo Forster <octo@verplant.org> 3.7.1-1
- New upstream version

* Mon Jan 30 2006 Florian octo Forster <octo@verplant.org> 3.7.0-1
- New upstream version
- Removed the extra `hddtemp' package

* Tue Jan 24 2006 Florian octo Forster <octo@verplant.org> 3.6.2-1
- New upstream version

* Fri Jan 20 2006 Florian octo Forster <octo@verplant.org> 3.6.1-1
- New upstream version

* Fri Jan 20 2006 Florian octo Forster <octo@verplant.org> 3.6.0-1
- New upstream version
- Added config file, `collectd.conf(5)', `df.so'
- Added package `collectd-mysql', dependency on `mysqlclient10 | mysql'

* Wed Dec 07 2005 Florian octo Forster <octo@verplant.org> 3.5.0-1
- New upstream version

* Sat Nov 26 2005 Florian octo Forster <octo@verplant.org> 3.4.0-1
- New upstream version

* Sat Nov 05 2005 Florian octo Forster <octo@verplant.org> 3.3.0-1
- New upstream version

* Wed Oct 26 2005 Florian octo Forster <octo@verplant.org> 3.2.0-1
- New upstream version
- Added statement to remove the `*.la' files. This fixes a problem when
  `Unpackaged files terminate build' is in effect.
- Added `processes.so*' to the main package

* Fri Oct 14 2005 Florian octo Forster <octo@verplant.org> 3.1.0-1
- New upstream version
- Added package `collectd-hddtemp'

* Fri Sep 30 2005 Florian octo Forster <octo@verplant.org> 3.0.0-1
- New upstream version
- Split the package into `collectd' and `collectd-sensors'

* Fri Sep 16 2005 Florian octo Forster <octo@verplant.org> 2.1.0-1
- New upstream version

* Sat Sep 10 2005 Florian octo Forster <octo@verplant.org> 2.0.0-1
- New upstream version

* Mon Aug 29 2005 Florian octo Forster <octo@verplant.org> 1.8.0-1
- New upstream version

* Thu Aug 25 2005 Florian octo Forster <octo@verplant.org> 1.7.0-1
- New upstream version

* Sun Aug 21 2005 Florian octo Forster <octo@verplant.org> 1.6.0-1
- New upstream version

* Sun Jul 17 2005 Florian octo Forster <octo@verplant.org> 1.5.1-1
- New upstream version

* Sun Jul 17 2005 Florian octo Forster <octo@verplant.org> 1.5-1
- New upstream version

* Mon Jul 11 2005 Florian octo Forster <octo@verplant.org> 1.4.2-1
- New upstream version

* Sat Jul 09 2005 Florian octo Forster <octo@verplant.org> 1.4-1
- Built on RedHat 7.3<|MERGE_RESOLUTION|>--- conflicted
+++ resolved
@@ -239,13 +239,8 @@
 
 Summary:	Statistics collection and monitoring daemon
 Name:		collectd
-<<<<<<< HEAD
-Version:	5.7.0
-Release:	4%{?dist}
-=======
 Version:	5.7.1
 Release:	1%{?dist}
->>>>>>> f7e2d82c
 URL:		https://collectd.org
 Source:		https://collectd.org/files/%{name}-%{version}.tar.bz2
 License:	GPLv2
@@ -2637,16 +2632,14 @@
 %doc contrib/
 
 %changelog
-<<<<<<< HEAD
+* Tue Jan 01 2017 Marc Fournier <marc.fournier@camptocamp.com> - 5.7.1-1
+- New upstream version
+
 * Sat Dec 31 2016 Ruben Kerkhof <ruben@rubenkerkhof.com> - 5.7.0-4
 - Add new ovs_events plugin
 
 * Sat Dec 31 2016 Ruben Kerkhof <ruben@rubenkerkhof.com> - 5.7.0-3
 - Add new mcelog plugin
-=======
-* Tue Jan 01 2017 Marc Fournier <marc.fournier@camptocamp.com> - 5.7.1-1
-- New upstream version
->>>>>>> f7e2d82c
 
 * Tue Nov 29 2016 Ruben Kerkhof <ruben@rubenkerkhof.com> - 5.7.0-2
 - Disable redis plugin on RHEL 6, hiredis has been retired from EPEL6
