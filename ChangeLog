--- conflicted
+++ resolved
@@ -1,4 +1,3 @@
-<<<<<<< HEAD
 2009-02-16, Version 4.6.0
 	* collectd: Added the `filter chain' infrastructure, which allows the
 	  user to use `matches' and `targets' to control value processing.
@@ -69,7 +68,7 @@
 	  features.
 	* swap plugin: Code for OpenBSD (and possibly other *BSDs) has been
 	  added.
-=======
+
 2009-02-22, Version 4.5.3
 	* build system: The check for libupsclient even when `pkg-config' is
 	  not available.
@@ -81,7 +80,6 @@
 	  faults. Thanks to Peter Holik for his patch.
 	* tcpconns plugin: An endianness problem has been fixed in the *BSD
 	  code. Thanks to "thated" for reporting this.
->>>>>>> 5fa56b89
 
 2009-01-02, Version 4.5.2
 	* build system: Check for `mysql.h' and `mysql/mysql.h', since the
