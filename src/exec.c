--- conflicted
+++ resolved
@@ -429,11 +429,6 @@
   }
   else if (pid == 0)
   {
-<<<<<<< HEAD
-    close (fd_pipe_in[1]);
-    close (fd_pipe_out[0]);
-    close (fd_pipe_err[0]);
-=======
     int fd_num;
     int fd;
 
@@ -441,25 +436,12 @@
     fd_num = getdtablesize ();
     for (fd = 0; fd < fd_num; fd++)
     {
-      if ((fd == fd_pipe_in[0]) || (fd == fd_pipe_out[1]))
+      if ((fd == fd_pipe_in[0])
+	  || (fd == fd_pipe_out[1])
+	  || (fd == fd_pipe_err[1]))
 	continue;
       close (fd);
     }
-
-    /* If the `out' pipe has the filedescriptor STDIN we have to be careful
-     * with the `dup's below. So, if this is the case we have to handle the
-     * `out' pipe first. */
-    if (fd_pipe_out[1] == STDIN_FILENO)
-    {
-      int new_fileno = (fd_pipe_in[0] == STDOUT_FILENO)
-	? STDERR_FILENO : STDOUT_FILENO;
-      dup2 (fd_pipe_out[1], new_fileno);
-      close (fd_pipe_out[1]);
-      fd_pipe_out[1] = new_fileno;
-    }
-    /* Now `fd_pipe_out[1]' is either `STDOUT' or `STDERR', but definitely not
-     * `STDIN_FILENO'. */
->>>>>>> 3469385f
 
     /* Connect the `in' pipe to STDIN */
     if (fd_pipe_in[0] != STDIN_FILENO)
